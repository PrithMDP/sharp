--- conflicted
+++ resolved
@@ -91,8 +91,6 @@
 class delegate_constructor_t {};
 const delegate_constructor_t delegate_constructor;
 
-<<<<<<< HEAD
-=======
 /**
  * @class implementation_t
  *
@@ -107,5 +105,4 @@
 class implementation_t {};
 const implementation_t implementation;
 
->>>>>>> 0bd83419
 } // namespace sharp